/*****************************************************************************
 * Copyright (c) 2014-2019 OpenRCT2 developers
 *
 * For a complete list of all authors, please refer to contributors.md
 * Interested in contributing? Visit https://github.com/OpenRCT2/OpenRCT2
 *
 * OpenRCT2 is licensed under the GNU General Public License version 3.
 *****************************************************************************/

#pragma once

#include "../OpenRCT2.h"
#include "../management/Finance.h"
#include "../object/ObjectLimits.h"
#include "../ride/Ride.h"
#include "../world/Banner.h"
#include "../world/LargeScenery.h"
#include "../world/MapAnimation.h"
#include "../world/Scenery.h"
#include "GameAction.h"

class LargeSceneryPlaceActionResult final : public GameActionResult
{
public:
    LargeSceneryPlaceActionResult()
        : GameActionResult(GA_ERROR::OK, STR_CANT_POSITION_THIS_HERE)
    {
    }
    LargeSceneryPlaceActionResult(GA_ERROR error)
        : GameActionResult(error, STR_CANT_POSITION_THIS_HERE)
    {
    }
    LargeSceneryPlaceActionResult(GA_ERROR error, rct_string_id message)
        : GameActionResult(error, STR_CANT_POSITION_THIS_HERE, message)
    {
    }
    LargeSceneryPlaceActionResult(GA_ERROR error, rct_string_id message, uint8_t* args)
        : GameActionResult(error, STR_CANT_POSITION_THIS_HERE, message, args)
    {
    }

    uint8_t GroundFlags{ 0 };
};

DEFINE_GAME_ACTION(LargeSceneryPlaceAction, GAME_COMMAND_PLACE_LARGE_SCENERY, LargeSceneryPlaceActionResult)
{
private:
    CoordsXYZD _loc;
    uint8_t _sceneryType{ std::numeric_limits<uint8_t>::max() };
    uint8_t _primaryColour;
    uint8_t _secondaryColour;
    BannerIndex _bannerId{ BANNER_INDEX_NULL };

public:
    LargeSceneryPlaceAction() = default;

    LargeSceneryPlaceAction(CoordsXYZD loc, uint8_t sceneryType, uint8_t primaryColour, uint8_t secondaryColour)
        : _loc(loc)
        , _sceneryType(sceneryType)
        , _primaryColour(primaryColour)
        , _secondaryColour(secondaryColour)
    {
        rct_scenery_entry* sceneryEntry = get_large_scenery_entry(_sceneryType);
        if (sceneryEntry != nullptr)
        {
            if (sceneryEntry->large_scenery.scrolling_mode != SCROLLING_MODE_NONE)
            {
                _bannerId = create_new_banner(0);
            }
        }
    }

    uint16_t GetActionFlags() const override
    {
        return GameAction::GetActionFlags();
    }

    void Serialise(DataSerialiser & stream) override
    {
        GameAction::Serialise(stream);

        stream << DS_TAG(_loc) << DS_TAG(_sceneryType) << DS_TAG(_primaryColour) << DS_TAG(_secondaryColour)
               << DS_TAG(_bannerId);
    }

    GameActionResult::Ptr Query() const override
    {
        auto res = std::make_unique<LargeSceneryPlaceActionResult>();
        res->ErrorTitle = STR_CANT_POSITION_THIS_HERE;
        res->ExpenditureType = RCT_EXPENDITURE_TYPE_LANDSCAPING;
        int16_t surfaceHeight = tile_element_height(_loc.x, _loc.y) & 0xFFFF;
        res->Position.x = _loc.x + 16;
        res->Position.y = _loc.y + 16;
        res->Position.z = surfaceHeight;

<<<<<<< HEAD
        res->GroundFlags = 0;

        BannerIndex bannerId = BANNER_INDEX_NULL;
=======
        gSceneryGroundFlags = 0;
>>>>>>> bcaa8569
        money32 supportsCost = 0;

        if (_primaryColour > TILE_ELEMENT_COLOUR_MASK || _secondaryColour > TILE_ELEMENT_COLOUR_MASK)
        {
            log_error(
                "Invalid game command for scenery placement, primaryColour = %u, secondaryColour = %u", _primaryColour,
                _secondaryColour);
            return std::make_unique<LargeSceneryPlaceActionResult>(GA_ERROR::INVALID_PARAMETERS);
        }

        if (_sceneryType >= MAX_LARGE_SCENERY_OBJECTS)
        {
            log_error("Invalid game command for scenery placement, sceneryType = %u", _sceneryType);
            return std::make_unique<LargeSceneryPlaceActionResult>(GA_ERROR::INVALID_PARAMETERS);
        }

        rct_scenery_entry* sceneryEntry = get_large_scenery_entry(_sceneryType);
        if (sceneryEntry == nullptr)
        {
            log_error("Invalid game command for scenery placement, sceneryType = %u", _sceneryType);
            return std::make_unique<LargeSceneryPlaceActionResult>(GA_ERROR::INVALID_PARAMETERS);
        }

        uint32_t totalNumTiles = GetTotalNumTiles(sceneryEntry->large_scenery.tiles);
        int16_t maxHeight = GetMaxSurfaceHeight(sceneryEntry->large_scenery.tiles);

        if (_loc.z != 0)
        {
            maxHeight = _loc.z;
        }

        res->Position.z = maxHeight;

        if (sceneryEntry->large_scenery.scrolling_mode != SCROLLING_MODE_NONE)
        {
            if (_bannerId == BANNER_INDEX_NULL)
            {
                log_error("Banner Index not specified.");
                return MakeResult(GA_ERROR::INVALID_PARAMETERS, STR_TOO_MANY_BANNERS_IN_GAME, STR_CANT_POSITION_THIS_HERE);
            }

            if (gBanners[_bannerId].type != BANNER_NULL)
            {
                log_error("No free banners available");
                return std::make_unique<LargeSceneryPlaceActionResult>(GA_ERROR::NO_FREE_ELEMENTS);
            }
        }

        if (!map_check_free_elements_and_reorganise(totalNumTiles))
        {
            log_error("No free map elements available");
            return std::make_unique<LargeSceneryPlaceActionResult>(GA_ERROR::NO_FREE_ELEMENTS);
        }

        uint8_t tileNum = 0;
        for (rct_large_scenery_tile* tile = sceneryEntry->large_scenery.tiles; tile->x_offset != -1; tile++, tileNum++)
        {
            auto tempX = tile->x_offset;
            auto tempY = tile->y_offset;
            rotate_map_coordinates(&tempX, &tempY, _loc.direction);
            CoordsXY curTile = { tempX, tempY };

            curTile.x += _loc.x;
            curTile.y += _loc.y;

            int32_t zLow = (tile->z_offset + maxHeight) / 8;
            int32_t zHigh = (tile->z_clearance / 8) + zLow;

            QuarterTile quarterTile = QuarterTile{ static_cast<uint8_t>(tile->flags >> 12), 0 }.Rotate(_loc.direction);
            if (!map_can_construct_with_clear_at(
                    curTile.x, curTile.y, zLow, zHigh, &map_place_scenery_clear_func, quarterTile, GetFlags(), &supportsCost,
                    CREATE_CROSSING_MODE_NONE))
            {
                return std::make_unique<LargeSceneryPlaceActionResult>(
                    GA_ERROR::NO_CLEARANCE, gGameCommandErrorText, gCommonFormatArgs);
            }

            int32_t tempSceneryGroundFlags = gMapGroundFlags & (ELEMENT_IS_ABOVE_GROUND | ELEMENT_IS_UNDERGROUND);
            if (!gCheatsDisableClearanceChecks)
            {
                if ((gMapGroundFlags & ELEMENT_IS_UNDERWATER) || (gMapGroundFlags & ELEMENT_IS_UNDERGROUND))
                {
                    return std::make_unique<LargeSceneryPlaceActionResult>(
                        GA_ERROR::DISALLOWED, STR_CANT_BUILD_THIS_UNDERWATER);
                }
                if (res->GroundFlags && !(res->GroundFlags & tempSceneryGroundFlags))
                {
                    return std::make_unique<LargeSceneryPlaceActionResult>(
                        GA_ERROR::DISALLOWED, STR_CANT_BUILD_PARTLY_ABOVE_AND_PARTLY_BELOW_GROUND);
                }
            }

            res->GroundFlags = tempSceneryGroundFlags;

            if (curTile.x >= gMapSizeUnits || curTile.y >= gMapSizeUnits)
            {
                return std::make_unique<LargeSceneryPlaceActionResult>(GA_ERROR::DISALLOWED, STR_OFF_EDGE_OF_MAP);
            }

            if (!(gScreenFlags & SCREEN_FLAGS_SCENARIO_EDITOR) && !map_is_location_owned(curTile.x, curTile.y, zLow * 8)
                && !gCheatsSandboxMode)
            {
                return std::make_unique<LargeSceneryPlaceActionResult>(GA_ERROR::DISALLOWED, STR_LAND_NOT_OWNED_BY_PARK);
            }
        }

        // Force ride construction to recheck area
        _currentTrackSelectionFlags |= TRACK_SELECTION_FLAG_RECHECK;

        res->Cost = (sceneryEntry->large_scenery.price * 10) + supportsCost;
        return res;
    }

    GameActionResult::Ptr Execute() const override
    {
        auto res = std::make_unique<LargeSceneryPlaceActionResult>();
        res->ErrorTitle = STR_CANT_POSITION_THIS_HERE;

        int16_t surfaceHeight = tile_element_height(_loc.x, _loc.y) & 0xFFFF;
        res->Position.x = _loc.x + 16;
        res->Position.y = _loc.y + 16;
        res->Position.z = surfaceHeight;

<<<<<<< HEAD
        res->GroundFlags = 0;

        BannerIndex bannerId = BANNER_INDEX_NULL;
=======
        gSceneryGroundFlags = 0;
>>>>>>> bcaa8569
        money32 supportsCost = 0;

        rct_scenery_entry* sceneryEntry = get_large_scenery_entry(_sceneryType);
        if (sceneryEntry == nullptr)
        {
            log_error("Invalid game command for scenery placement, sceneryType = %u", _sceneryType);
            return std::make_unique<LargeSceneryPlaceActionResult>(GA_ERROR::INVALID_PARAMETERS);
        }

        if (sceneryEntry->large_scenery.tiles == nullptr)
        {
            log_error("Invalid large scenery object, sceneryType = %u", _sceneryType);
            return std::make_unique<LargeSceneryPlaceActionResult>(GA_ERROR::INVALID_PARAMETERS);
        }

        uint32_t totalNumTiles = GetTotalNumTiles(sceneryEntry->large_scenery.tiles);
        int16_t maxHeight = GetMaxSurfaceHeight(sceneryEntry->large_scenery.tiles);

        if (_loc.z != 0)
        {
            maxHeight = _loc.z;
        }

        res->Position.z = maxHeight;

        if (sceneryEntry->large_scenery.scrolling_mode != SCROLLING_MODE_NONE)
        {
            if (_bannerId == BANNER_INDEX_NULL)
            {
                log_error("No free banners available");
                return MakeResult(GA_ERROR::NO_FREE_ELEMENTS, STR_TOO_MANY_BANNERS_IN_GAME, STR_CANT_POSITION_THIS_HERE);
            }

            if (gBanners[_bannerId].type != BANNER_NULL)
            {
                log_error("No free banners available");
                return std::make_unique<LargeSceneryPlaceActionResult>(GA_ERROR::NO_FREE_ELEMENTS);
            }

            rct_banner* banner = &gBanners[_bannerId];
            banner->string_idx = STR_DEFAULT_SIGN;
            banner->colour = 2;
            banner->text_colour = 2;
            banner->flags = BANNER_FLAG_IS_LARGE_SCENERY;
            banner->type = 0;
            banner->x = _loc.x / 32;
            banner->y = _loc.y / 32;

            ride_id_t rideIndex = banner_get_closest_ride_index(_loc.x, _loc.y, maxHeight);
            if (rideIndex != RIDE_ID_NULL)
            {
                banner->ride_index = rideIndex;
                banner->flags |= BANNER_FLAG_LINKED_TO_RIDE;
            }
        }

        if (!map_check_free_elements_and_reorganise(totalNumTiles))
        {
            log_error("No free map elements available");
            return std::make_unique<LargeSceneryPlaceActionResult>(GA_ERROR::NO_FREE_ELEMENTS);
        }

        uint8_t tileNum = 0;
        for (rct_large_scenery_tile* tile = sceneryEntry->large_scenery.tiles; tile->x_offset != -1; tile++, tileNum++)
        {
            auto tempX = tile->x_offset;
            auto tempY = tile->y_offset;
            rotate_map_coordinates(&tempX, &tempY, _loc.direction);
            CoordsXY curTile = { tempX, tempY };

            curTile.x += _loc.x;
            curTile.y += _loc.y;

            int32_t zLow = (tile->z_offset + maxHeight) / 8;
            int32_t zHigh = (tile->z_clearance / 8) + zLow;

            QuarterTile quarterTile = QuarterTile{ static_cast<uint8_t>(tile->flags >> 12), 0 }.Rotate(_loc.direction);
            if (!map_can_construct_with_clear_at(
                    curTile.x, curTile.y, zLow, zHigh, &map_place_scenery_clear_func, quarterTile, GetFlags(), &supportsCost,
                    CREATE_CROSSING_MODE_NONE))
            {
                return std::make_unique<LargeSceneryPlaceActionResult>(
                    GA_ERROR::NO_CLEARANCE, gGameCommandErrorText, gCommonFormatArgs);
            }

            res->GroundFlags = gMapGroundFlags & (ELEMENT_IS_ABOVE_GROUND | ELEMENT_IS_UNDERGROUND);

            if (!(GetFlags() & GAME_COMMAND_FLAG_GHOST))
            {
                footpath_remove_litter(curTile.x, curTile.y, zLow * 8);
                if (!gCheatsDisableClearanceChecks)
                {
                    wall_remove_at(curTile.x, curTile.y, zLow * 8, zHigh * 8);
                }
            }

            TileElement* newTileElement = tile_element_insert(
                curTile.x / 32, curTile.y / 32, zLow, quarterTile.GetBaseQuarterOccupied());
            Guard::Assert(newTileElement != nullptr);
            map_animation_create(MAP_ANIMATION_TYPE_LARGE_SCENERY, curTile.x, curTile.y, zLow);
            newTileElement->SetType(TILE_ELEMENT_TYPE_LARGE_SCENERY);
            newTileElement->clearance_height = zHigh;
            auto newSceneryElement = newTileElement->AsLargeScenery();

            SetNewLargeSceneryElement(*newSceneryElement, tileNum, _bannerId);

            if (tileNum == 0)
            {
                gSceneryTileElement = newTileElement;
            }
            map_invalidate_tile_full(curTile.x, curTile.y);
        }

        // Force ride construction to recheck area
        _currentTrackSelectionFlags |= TRACK_SELECTION_FLAG_RECHECK;

        res->Cost = (sceneryEntry->large_scenery.price * 10) + supportsCost;
        return res;
    }

private:
    int16_t GetTotalNumTiles(rct_large_scenery_tile * tiles) const
    {
        uint32_t totalNumTiles = 0;
        for (rct_large_scenery_tile* tile = tiles; tile->x_offset != -1; tile++)
        {
            totalNumTiles++;
        }
        return totalNumTiles;
    }

    int16_t GetMaxSurfaceHeight(rct_large_scenery_tile * tiles) const
    {
        int16_t maxHeight = -1;
        for (rct_large_scenery_tile* tile = tiles; tile->x_offset != -1; tile++)
        {
            auto tempX = tile->x_offset;
            auto tempY = tile->y_offset;
            rotate_map_coordinates(&tempX, &tempY, _loc.direction);
            CoordsXY curTile = { tempX, tempY };

            curTile.x += _loc.x;
            curTile.y += _loc.y;

            if (curTile.x >= 0x1FFF || curTile.y >= 0x1FFF || curTile.x < 0 || curTile.y < 0)
            {
                continue;
            }

            TileElement* tileElement = map_get_surface_element_at({ curTile.x, curTile.y });
            if (tileElement == nullptr)
                continue;

            SurfaceElement* surfaceElement = tileElement->AsSurface();
            int32_t height = surfaceElement->base_height * 8;
            int32_t slope = surfaceElement->GetSlope();

            if (slope & 0xF)
            {
                height += 16;
                if (slope & 0x10)
                {
                    height += 16;
                }
            }

            if (height > maxHeight)
            {
                maxHeight = height;
            }
        }
        return maxHeight;
    }

    void SetNewLargeSceneryElement(LargeSceneryElement & sceneryElement, uint8_t tileNum, BannerIndex bannerId) const
    {
        sceneryElement.SetDirection(_loc.direction);
        sceneryElement.SetEntryIndex(_sceneryType);
        sceneryElement.SetSequenceIndex(tileNum);
        sceneryElement.SetPrimaryColour(_primaryColour);
        sceneryElement.SetSecondaryColour(_secondaryColour);

        if (bannerId != BANNER_INDEX_NULL)
        {
            sceneryElement.SetBannerIndex(bannerId);
        }

        if (GetFlags() & GAME_COMMAND_FLAG_GHOST)
        {
            sceneryElement.SetGhost(true);
        }
    }
};<|MERGE_RESOLUTION|>--- conflicted
+++ resolved
@@ -92,14 +92,9 @@
         res->Position.x = _loc.x + 16;
         res->Position.y = _loc.y + 16;
         res->Position.z = surfaceHeight;
-
-<<<<<<< HEAD
         res->GroundFlags = 0;
 
         BannerIndex bannerId = BANNER_INDEX_NULL;
-=======
-        gSceneryGroundFlags = 0;
->>>>>>> bcaa8569
         money32 supportsCost = 0;
 
         if (_primaryColour > TILE_ELEMENT_COLOUR_MASK || _secondaryColour > TILE_ELEMENT_COLOUR_MASK)
@@ -222,14 +217,9 @@
         res->Position.x = _loc.x + 16;
         res->Position.y = _loc.y + 16;
         res->Position.z = surfaceHeight;
-
-<<<<<<< HEAD
         res->GroundFlags = 0;
 
         BannerIndex bannerId = BANNER_INDEX_NULL;
-=======
-        gSceneryGroundFlags = 0;
->>>>>>> bcaa8569
         money32 supportsCost = 0;
 
         rct_scenery_entry* sceneryEntry = get_large_scenery_entry(_sceneryType);
