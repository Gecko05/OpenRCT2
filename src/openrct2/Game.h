--- conflicted
+++ resolved
@@ -45,17 +45,10 @@
     GAME_COMMAND_RAISE_LAND,     // GA
     GAME_COMMAND_LOWER_LAND,     // GA
     GAME_COMMAND_EDIT_LAND_SMOOTH,
-<<<<<<< HEAD
-    GAME_COMMAND_RAISE_WATER,      // GA
-    GAME_COMMAND_LOWER_WATER,      // GA
-    GAME_COMMAND_SET_BRAKES_SPEED, // GA
-    GAME_COMMAND_HIRE_NEW_STAFF_MEMBER,
-=======
-    GAME_COMMAND_RAISE_WATER,
-    GAME_COMMAND_LOWER_WATER,
-    GAME_COMMAND_SET_BRAKES_SPEED,
+    GAME_COMMAND_RAISE_WATER,           // GA
+    GAME_COMMAND_LOWER_WATER,           // GA
+    GAME_COMMAND_SET_BRAKES_SPEED,      // GA
     GAME_COMMAND_HIRE_NEW_STAFF_MEMBER, // GA
->>>>>>> 84d28f29
     GAME_COMMAND_SET_STAFF_PATROL,
     GAME_COMMAND_FIRE_STAFF_MEMBER,
     GAME_COMMAND_SET_STAFF_ORDERS, // GA
