/*****************************************************************************
 * Copyright (c) 2014 Ted John
 * OpenRCT2, an open source clone of Roller Coaster Tycoon 2.
 *
 * This file is part of OpenRCT2.
 *
 * OpenRCT2 is free software: you can redistribute it and/or modify
 * it under the terms of the GNU General Public License as published by
 * the Free Software Foundation, either version 3 of the License, or
 * (at your option) any later version.

 * This program is distributed in the hope that it will be useful,
 * but WITHOUT ANY WARRANTY; without even the implied warranty of
 * MERCHANTABILITY or FITNESS FOR A PARTICULAR PURPOSE.  See the
 * GNU General Public License for more details.

 * You should have received a copy of the GNU General Public License
 * along with this program.  If not, see <http://www.gnu.org/licenses/>.
 *****************************************************************************/

extern "C" {
	#include "../config.h"
	#include "../platform/platform.h"
	#include "../localisation/localisation.h"
	#include "../openrct2.h"
	#include "audio.h"
}
#include "mixer.h"
#include <cmath>
#include "../core/Util.hpp"

Mixer gMixer;

Source::~Source()
{

}

unsigned long Source::GetSome(unsigned long offset, const uint8** data, unsigned long length)
{
	if (offset >= Length()) {
		return 0;
	}
	unsigned long size = length;
	if (offset + length > Length()) {
		size = Length() - offset;
	}
	return Read(offset, data, size);
}

unsigned long Source::Length()
{
	return length;
}

const AudioFormat& Source::Format()
{
	return format;
}

Source_Null::Source_Null()
{
	length = 0;
}

unsigned long Source_Null::Read(unsigned long offset, const uint8** data, unsigned long length)
{
	return 0;
}

Source_Sample::Source_Sample()
{
	data = 0;
	length = 0;
	issdlwav = false;
}

Source_Sample::~Source_Sample()
{
	Unload();
}

unsigned long Source_Sample::Read(unsigned long offset, const uint8** data, unsigned long length)
{
	*data = &Source_Sample::data[offset];
	return length;
}

bool Source_Sample::LoadWAV(const char* filename)
{
	log_verbose("Source_Sample::LoadWAV(%s)", filename);

	Unload();
	SDL_RWops* rw = SDL_RWFromFile(filename, "rb");
	if (rw == NULL) {
		log_verbose("Error loading %s", filename);
		return false;
	}

	SDL_AudioSpec audiospec;
	memset(&audiospec, 0, sizeof(audiospec));
	SDL_AudioSpec* spec = SDL_LoadWAV_RW(rw, false, &audiospec, &data, (Uint32*)&length);
	SDL_RWclose(rw);

	if (spec != NULL) {
		format.freq = spec->freq;
		format.format = spec->format;
		format.channels = spec->channels;
		issdlwav = true;
	} else {
		log_verbose("Error loading %s, unsupported WAV format", filename);
		return false;
	}

	return true;
}

bool Source_Sample::LoadCSS1(const char *filename, unsigned int offset)
{
	log_verbose("Source_Sample::LoadCSS1(%s, %d)", filename, offset);

	Unload();
	SDL_RWops* rw = SDL_RWFromFile(filename, "rb");
	if (rw == NULL) {
		log_verbose("Unable to load %s", filename);
		return false;
	}

	Uint32 numsounds;
	SDL_RWread(rw, &numsounds, sizeof(numsounds), 1);
	if (offset > numsounds) {
		SDL_RWclose(rw);
		return false;
	}
	SDL_RWseek(rw, offset * 4, RW_SEEK_CUR);
	Uint32 soundoffset;
	SDL_RWread(rw, &soundoffset, sizeof(soundoffset), 1);
	SDL_RWseek(rw, soundoffset, RW_SEEK_SET);
	Uint32 soundsize;
	SDL_RWread(rw, &soundsize, sizeof(soundsize), 1);
	length = soundsize;
	struct WaveFormatEx
	{
		Uint16 encoding;
		Uint16 channels;
		Uint32 frequency;
		Uint32 byterate;
		Uint16 blockalign;
		Uint16 bitspersample;
		Uint16 extrasize;
	} waveformat;
	SDL_RWread(rw, &waveformat, sizeof(waveformat), 1);
	format.freq = waveformat.frequency;
	format.format = AUDIO_S16LSB;
	format.channels = waveformat.channels;
	data = new (std::nothrow) uint8[length];
	if (!data) {
		log_verbose("Unable to allocate data");
		SDL_RWclose(rw);
		return false;
	}
	SDL_RWread(rw, data, length, 1);
	SDL_RWclose(rw);
	return true;
}

void Source_Sample::Unload()
{
	if (data) {
		if (issdlwav) {
			SDL_FreeWAV(data);
		} else {
			delete[] data;
		}
		data = 0;
	}
	issdlwav = false;
	length = 0;
}

bool Source_Sample::Convert(AudioFormat format)
{
	if(Source_Sample::format.format != format.format || Source_Sample::format.channels != format.channels || Source_Sample::format.freq != format.freq){
		SDL_AudioCVT cvt;
		if (SDL_BuildAudioCVT(&cvt, Source_Sample::format.format, Source_Sample::format.channels, Source_Sample::format.freq, format.format, format.channels, format.freq) < 0) {
			return false;
		}
		cvt.len = length;
		cvt.buf = (Uint8*)new uint8[cvt.len * cvt.len_mult];
		memcpy(cvt.buf, data, length);
		if (SDL_ConvertAudio(&cvt) < 0) {
			delete[] cvt.buf;
			return false;
		}
		Unload();
		data = cvt.buf;
		length = cvt.len_cvt;
		Source_Sample::format = format;
		return true;
	}
	return false;
}

Source_SampleStream::~Source_SampleStream()
{
	Unload();
}

unsigned long Source_SampleStream::Read(unsigned long offset, const uint8** data, unsigned long length)
{
	if (length > buffersize) {
		if (buffer) {
			delete[] buffer;
		}
		buffer = new (std::nothrow) uint8[length];
		if (!buffer) {
			return 0;
		}
		buffersize = length;
	}
	Sint64 currentposition = SDL_RWtell(rw);
	if (currentposition == -1) {
		return 0;
	}
	if (currentposition - databegin != offset) {
		Sint64 newposition = SDL_RWseek(rw, databegin + offset, SEEK_SET);
		if (newposition == -1) {
			return 0;
		}
		currentposition = newposition;
	}
	*data = buffer;
	int read = SDL_RWread(rw, buffer, 1, length);
	if (read == -1) {
		return 0;
	}
	return read;
}

bool Source_SampleStream::LoadWAV(SDL_RWops* rw)
{
	Unload();
	if (rw == NULL) {
		return false;
	}
	Source_SampleStream::rw = rw;
	Uint32 chunk_id = SDL_ReadLE32(rw);
	const Uint32 RIFF = 0x46464952;
	if (chunk_id != RIFF) {
		log_verbose("Not a WAV file");
		return false;
	}
	Uint32 chunk_size = SDL_ReadLE32(rw);
	Uint32 chunk_format = SDL_ReadLE32(rw);
	const Uint32 WAVE = 0x45564157;
	if (chunk_format != WAVE) {
		log_verbose("Not in WAVE format");
		return false;
	}
	const Uint32 FMT = 0x20746D66;
	Uint32 fmtchunk_size = FindChunk(rw, FMT);
	if (!fmtchunk_size) {
		log_verbose("Could not find FMT chunk");
		return false;
	}
	Uint64 chunkstart = SDL_RWtell(rw);
	struct WaveFormat
	{
		Uint16 encoding;
		Uint16 channels;
		Uint32 frequency;
		Uint32 byterate;
		Uint16 blockalign;
		Uint16 bitspersample;
	} waveformat;
	SDL_RWread(rw, &waveformat, sizeof(waveformat), 1);
	SDL_RWseek(rw, chunkstart + fmtchunk_size, RW_SEEK_SET);
	const Uint16 pcmformat = 0x0001;
	if (waveformat.encoding != pcmformat) {
		log_verbose("Not in proper format");
		return false;
	}
	format.freq = waveformat.frequency;
	switch (waveformat.bitspersample) {
		case 8:
			format.format = AUDIO_U8;
			break;
		case 16:
			format.format = AUDIO_S16LSB;
			break;
		default:
			log_verbose("Invalid bits per sample");
			return false;
			break;
	}
	format.channels = waveformat.channels;
	const Uint32 DATA = 0x61746164;
	Uint32 datachunk_size = FindChunk(rw, DATA);
	if (!datachunk_size) {
		log_verbose("Could not find DATA chunk");
		return false;
	}
	length = datachunk_size;
	databegin = SDL_RWtell(rw);
	return true;
}

Uint32 Source_SampleStream::FindChunk(SDL_RWops* rw, Uint32 wanted_id)
{
	Uint32 subchunk_id = SDL_ReadLE32(rw);
	Uint32 subchunk_size = SDL_ReadLE32(rw);
	if (subchunk_id == wanted_id) {
		return subchunk_size;
	}
	const Uint32 FACT = 0x74636166;
	const Uint32 LIST = 0x5453494c;
	const Uint32 BEXT = 0x74786562;
	const Uint32 JUNK = 0x4B4E554A;
	while (subchunk_id == FACT || subchunk_id == LIST || subchunk_id == BEXT || subchunk_id == JUNK) {
		SDL_RWseek(rw, subchunk_size, RW_SEEK_CUR);
		subchunk_id = SDL_ReadLE32(rw);
		subchunk_size = SDL_ReadLE32(rw);
		if (subchunk_id == wanted_id) {
			return subchunk_size;
		}
	}
	return 0;
}

void Source_SampleStream::Unload()
{
	if (rw) {
		SDL_RWclose(rw);
		rw = NULL;
	}
	length = 0;
	if (buffer) {
		delete[] buffer;
		buffer = 0;
	}
	buffersize = 0;
}

Channel::Channel()
{
	SetRate(1);
	SetVolume(SDL_MIX_MAXVOLUME);
	SetPan(0.5f);
}

Channel::~Channel()
{
	if (resampler) {
		speex_resampler_destroy(resampler);
		resampler = 0;
	}
	if (deletesourceondone) {
		delete source;
	}
}

void Channel::Play(Source& source, int loop = MIXER_LOOP_NONE)
{
	Channel::source = &source;
	Channel::loop = loop;
	offset = 0;
	done = false;
}

void Channel::SetRate(double rate)
{
	Channel::rate = rate;
	if (Channel::rate < 0.001) {
		Channel::rate = 0.001;
	}
}

void Channel::SetVolume(int volume)
{
	Channel::volume = volume;
	if (volume > SDL_MIX_MAXVOLUME) {
		Channel::volume = SDL_MIX_MAXVOLUME;
	}
	if (volume < 0) {
		Channel::volume = 0;
	}
}

void Channel::SetPan(float pan)
{
	Channel::pan = pan;
	if (pan > 1) {
		Channel::pan = 1;
	}
	if (pan < 0) {
		Channel::pan = 0;
	}
	double decibels = (std::abs(Channel::pan - 0.5) * 2.0) * 100.0;
	double attenuation = pow(10, decibels / 20.0);
	if (Channel::pan <= 0.5) {
		volume_l = 1.0;
		volume_r = float(1.0 / attenuation);
	} else {
		volume_r = 1.0;
		volume_l = float(1.0 / attenuation);
	}
}

bool Channel::IsPlaying()
{
	return !done;
}

unsigned long Channel::GetOffset()
{
	return offset;
}

bool Channel::SetOffset(unsigned long offset)
{
	if (source && offset < source->Length()) {
		int samplesize = source->Format().channels * source->Format().BytesPerSample();
		Channel::offset = (offset / samplesize) * samplesize;
		return true;
	}
	return false;
}

void Channel::SetGroup(int group)
{
	Channel::group = group;
}

Mixer::Mixer()
{
	effectbuffer = 0;
	volume = 1;
	for (size_t i = 0; i < Util::CountOf(css1sources); i++) {
		css1sources[i] = 0;
	}
	for (size_t i = 0; i < Util::CountOf(musicsources); i++) {
		musicsources[i] = 0;
	}
}

void Mixer::Init(const char* device)
{
	Close();
	SDL_AudioSpec want, have;
	SDL_zero(want);
	want.freq = 44100;
	want.format = AUDIO_S16SYS;
	want.channels = 2;
	want.samples = 1024;
	want.callback = Callback;
	want.userdata = this;
	deviceid = SDL_OpenAudioDevice(device, 0, &want, &have, 0);
	format.format = have.format;
	format.channels = have.channels;
	format.freq = have.freq;
	const char* filename = get_file_path(PATH_ID_CSS1);
	for (size_t i = 0; i < Util::CountOf(css1sources); i++) {
		Source_Sample* source_sample = new Source_Sample;
		if (source_sample->LoadCSS1(filename, i)) {
			source_sample->Convert(format); // convert to audio output format, saves some cpu usage but requires a bit more memory, optional
			css1sources[i] = source_sample;
		} else {
			css1sources[i] = &source_null;
			delete source_sample;
		}
	}
	effectbuffer = new uint8[(have.samples * format.BytesPerSample() * format.channels)];
	SDL_PauseAudioDevice(deviceid, 0);
}

void Mixer::Close()
{
	Lock();
	while (channels.begin() != channels.end()) {
		delete *(channels.begin());
		channels.erase(channels.begin());
	}
	Unlock();
	SDL_CloseAudioDevice(deviceid);
	for (size_t i = 0; i < Util::CountOf(css1sources); i++) {
		if (css1sources[i] && css1sources[i] != &source_null) {
			delete css1sources[i];
			css1sources[i] = 0;
		}
	}
	for (size_t i = 0; i < Util::CountOf(musicsources); i++) {
		if (musicsources[i] && musicsources[i] != &source_null) {
			delete musicsources[i];
			musicsources[i] = 0;
		}
	}
	if (effectbuffer) {
		delete[] effectbuffer;
		effectbuffer = 0;
	}
}

void Mixer::Lock()
{
	SDL_LockAudioDevice(deviceid);
}

void Mixer::Unlock()
{
	SDL_UnlockAudioDevice(deviceid);
}

Channel* Mixer::Play(Source& source, int loop, bool deleteondone, bool deletesourceondone)
{
	Lock();
	Channel* newchannel = new (std::nothrow) Channel;
	if (newchannel) {
		newchannel->Play(source, loop);
		newchannel->deleteondone = deleteondone;
		newchannel->deletesourceondone = deletesourceondone;
		channels.push_back(newchannel);
	}
	Unlock();
	return newchannel;
}

void Mixer::Stop(Channel& channel)
{
	Lock();
	channel.stopping = true;
	Unlock();
}

bool Mixer::LoadMusic(size_t pathId)
{
	if (pathId >= Util::CountOf(musicsources)) {
		return false;
	}
	if (!musicsources[pathId]) {
		const char* filename = get_file_path(pathId);
		Source_Sample* source_sample = new Source_Sample;
		if (source_sample->LoadWAV(filename)) {
			musicsources[pathId] = source_sample;
			return true;
		} else {
			delete source_sample;
			musicsources[pathId] = &source_null;
			return false;
		}
	} else {
		return true;
	}
}

void Mixer::SetVolume(float volume)
{
	Mixer::volume = volume;
}

void SDLCALL Mixer::Callback(void* arg, uint8* stream, int length)
{
	Mixer* mixer = (Mixer*)arg;
	memset(stream, 0, length);
	std::list<Channel*>::iterator i = mixer->channels.begin();
	while (i != mixer->channels.end()) {
		mixer->MixChannel(*(*i), stream, length);
		if (((*i)->done && (*i)->deleteondone) || (*i)->stopping) {
			delete (*i);
			i = mixer->channels.erase(i);
		} else {
			i++;
		}
	}
}

void Mixer::MixChannel(Channel& channel, uint8* data, int length)
{
	if (channel.source && channel.source->Length() > 0 && !channel.done && gConfigSound.sound) {
		AudioFormat streamformat = channel.source->Format();
		int loaded = 0;
		SDL_AudioCVT cvt;
		cvt.len_ratio = 1;
		do {
			int samplesize = format.channels * format.BytesPerSample();
			int samples = length / samplesize;
			int samplesloaded = loaded / samplesize;
			double rate = 1;
			if (format.format == AUDIO_S16SYS) {
				rate = channel.rate;
			}
			int samplestoread = (int)((samples - samplesloaded) * rate);
			int lengthloaded = 0;
			if (channel.offset < channel.source->Length()) {
				bool mustconvert = false;
				if (MustConvert(*channel.source)) {
					if (SDL_BuildAudioCVT(&cvt, streamformat.format, streamformat.channels, streamformat.freq, Mixer::format.format, Mixer::format.channels, Mixer::format.freq) == -1) {
						break;
					}
					mustconvert = true;
				}

				const uint8* datastream = 0;
				int toread = (int)(samplestoread / cvt.len_ratio) * samplesize;
				int readfromstream = (channel.source->GetSome(channel.offset, &datastream, toread));
				if (readfromstream == 0) {
					break;
				}

				uint8* dataconverted = 0;
				const uint8* tomix = 0;

				if (mustconvert) {
					// tofix: there seems to be an issue with converting audio using SDL_ConvertAudio in the callback vs preconverted, can cause pops and static depending on sample rate and channels
					if (Convert(cvt, datastream, readfromstream, &dataconverted)) {
						tomix = dataconverted;
						lengthloaded = cvt.len_cvt;
					} else {
						break;
					}
				} else {
					tomix = datastream;
					lengthloaded = readfromstream;
				}

				bool effectbufferloaded = false;
				if (rate != 1 && format.format == AUDIO_S16SYS) {
					int in_len = (int)((double)lengthloaded / samplesize);
					int out_len = samples;
					if (!channel.resampler) {
						channel.resampler = speex_resampler_init(format.channels, format.freq, format.freq, 0, 0);
					}
					if (readfromstream == toread) {
						// use buffer lengths for conversion ratio so that it fits exactly
						speex_resampler_set_rate(channel.resampler, in_len, samples - samplesloaded);
					} else {
						// reached end of stream so we cant use buffer length as resampling ratio
						speex_resampler_set_rate(channel.resampler, format.freq, (int)(format.freq * (1 / rate)));
					}
					speex_resampler_process_interleaved_int(channel.resampler, (const spx_int16_t*)tomix, (spx_uint32_t*)&in_len, (spx_int16_t*)effectbuffer, (spx_uint32_t*)&out_len);
					effectbufferloaded = true;
					tomix = effectbuffer;
					lengthloaded = (out_len * samplesize);
				}

				if (channel.pan != 0.5f && format.channels == 2) {
					if (!effectbufferloaded) {
						memcpy(effectbuffer, tomix, lengthloaded);
						effectbufferloaded = true;
						tomix = effectbuffer;
					}
					switch (format.format) {
						case AUDIO_S16SYS:
							EffectPanS16(channel, (sint16*)effectbuffer, lengthloaded / samplesize);
							break;
						case AUDIO_U8:
							EffectPanU8(channel, (uint8*)effectbuffer, lengthloaded / samplesize);
							break;
					}
				}

				int mixlength = lengthloaded;
				if (loaded + mixlength > length) {
					mixlength = length - loaded;
				}

				float volumeadjust = volume;
				volumeadjust *= (gConfigSound.master_volume / 100.0f);
				if (channel.group == MIXER_GROUP_MUSIC) {
					volumeadjust *= (gConfigSound.music_volume / 100.0f);
				}
				int startvolume = (int)(channel.oldvolume * volumeadjust);
				int endvolume = (int)(channel.volume * volumeadjust);
				if (channel.stopping) {
					endvolume = 0;
				}
				int mixvolume = (int)(channel.volume * volumeadjust);
				if (startvolume != endvolume) {
					// fade between volume levels to smooth out sound and minimize clicks from sudden volume changes
					if (!effectbufferloaded) {
						memcpy(effectbuffer, tomix, lengthloaded);
						effectbufferloaded = true;
						tomix = effectbuffer;
					}
					mixvolume = SDL_MIX_MAXVOLUME; // set to max since we are adjusting the volume ourselves
					int fadelength = mixlength / format.BytesPerSample();
					switch (format.format) {
						case AUDIO_S16SYS:
							EffectFadeS16((sint16*)effectbuffer, fadelength, startvolume, endvolume);
							break;
						case AUDIO_U8:
							EffectFadeU8((uint8*)effectbuffer, fadelength, startvolume, endvolume);
							break;
					}
				}

				SDL_MixAudioFormat(&data[loaded], tomix, format.format, mixlength, mixvolume);

				if (dataconverted) {
					delete[] dataconverted;
				}

				channel.offset += readfromstream;
			}

			loaded += lengthloaded;

			if (channel.loop != 0 && channel.offset >= channel.source->Length()) {
				if (channel.loop != -1) {
					channel.loop--;
				}
				channel.offset = 0;
			}
		} while(loaded < length && channel.loop != 0 && !channel.stopping);

		channel.oldvolume = channel.volume;
		channel.oldvolume_l = channel.volume_l;
		channel.oldvolume_r = channel.volume_r;
		if (channel.loop == 0 && channel.offset >= channel.source->Length()) {
			channel.done = true;
		}
	}
}

void Mixer::EffectPanS16(Channel& channel, sint16* data, int length)
{
	const float dt = 1.0f / (length * 2);
	float left_volume = channel.oldvolume_l;
	float right_volume = channel.oldvolume_r;
	const float d_left = dt * (channel.volume_l - channel.oldvolume_l);
	const float d_right = dt * (channel.volume_r - channel.oldvolume_r);

	for (int i = 0; i < length * 2; i += 2) {
		data[i] = (sint16)(data[i] * left_volume);
		data[i + 1] = (sint16)(data[i + 1] * right_volume);
		left_volume += d_left;
		right_volume += d_right;
	}
}

void Mixer::EffectPanU8(Channel& channel, uint8* data, int length)
{
	for (int i = 0; i < length * 2; i += 2) {
		float t = (float)i / (length * 2);
		data[i] = (uint8)(data[i] * ((1.0 - t) * channel.oldvolume_l + t * channel.volume_l));
		data[i + 1] = (uint8)(data[i + 1] * ((1.0 - t) * channel.oldvolume_r + t * channel.volume_r));
	}
}

void Mixer::EffectFadeS16(sint16* data, int length, int startvolume, int endvolume)
{
	float startvolume_f = (float)startvolume / SDL_MIX_MAXVOLUME;
	float endvolume_f = (float)endvolume / SDL_MIX_MAXVOLUME;
	for (int i = 0; i < length; i++) {
		float t = (float)i / length;
		data[i] = (sint16)(data[i] * ((1 - t) * startvolume_f + t * endvolume_f));
	}
}

void Mixer::EffectFadeU8(uint8* data, int length, int startvolume, int endvolume)
{
	float startvolume_f = (float)startvolume / SDL_MIX_MAXVOLUME;
	float endvolume_f = (float)endvolume / SDL_MIX_MAXVOLUME;
	for (int i = 0; i < length; i++) {
		float t = (float)i / length;
		data[i] = (uint8)(data[i] * ((1 - t) * startvolume_f + t * endvolume_f));
	}
}

bool Mixer::MustConvert(Source& source)
{
	const AudioFormat sourceformat = source.Format();
	if (sourceformat.format != format.format || sourceformat.channels != format.channels || sourceformat.freq != format.freq) {
		return true;
	}
	return false;
}

bool Mixer::Convert(SDL_AudioCVT& cvt, const uint8* data, unsigned long length, uint8** dataout)
{
	if (length == 0 || cvt.len_mult == 0) {
		return false;
	}
	cvt.len = length;
	cvt.buf = (Uint8*)new uint8[cvt.len * cvt.len_mult];
	memcpy(cvt.buf, data, length);
	if (SDL_ConvertAudio(&cvt) < 0) {
		delete[] cvt.buf;
		return false;
	}
	*dataout = cvt.buf;
	return true;
}

void Mixer_Init(const char* device)
{
	if (gOpenRCT2Headless) return;

	gMixer.Init(device);
}

void* Mixer_Play_Effect(size_t id, int loop, int volume, float pan, double rate, int deleteondone)
{
	if (gOpenRCT2Headless) return 0;

	if (!gConfigSound.sound) {
		return 0;
	}
<<<<<<< HEAD
	if (id >= countof(gMixer.css1sources)) {
		log_error("Tried to play an invalid sound id. %i", id);
=======
	if (id >= Util::CountOf(gMixer.css1sources)) {
>>>>>>> 13ce4b6a
		return 0;
	}
	gMixer.Lock();
	Channel* channel = gMixer.Play(*gMixer.css1sources[id], loop, deleteondone != 0, false);
	if (channel) {
		channel->SetVolume(volume);
		channel->SetPan(pan);
		channel->SetRate(rate);
	}
	gMixer.Unlock();
	return channel;
}

void Mixer_Stop_Channel(void* channel)
{
	if (gOpenRCT2Headless) return;

	gMixer.Stop(*(Channel*)channel);
}

void Mixer_Channel_Volume(void* channel, int volume)
{
	if (gOpenRCT2Headless) return;

	gMixer.Lock();
	((Channel*)channel)->SetVolume(volume);
	gMixer.Unlock();
}

void Mixer_Channel_Pan(void* channel, float pan)
{
	if (gOpenRCT2Headless) return;

	gMixer.Lock();
	((Channel*)channel)->SetPan(pan);
	gMixer.Unlock();
}

void Mixer_Channel_Rate(void* channel, double rate)
{
	if (gOpenRCT2Headless) return;

	gMixer.Lock();
	((Channel*)channel)->SetRate(rate);
	gMixer.Unlock();
}

int Mixer_Channel_IsPlaying(void* channel)
{
	if (gOpenRCT2Headless) return false;

	return ((Channel*)channel)->IsPlaying();
}

unsigned long Mixer_Channel_GetOffset(void* channel)
{
	if (gOpenRCT2Headless) return 0;

	return ((Channel*)channel)->GetOffset();
}

int Mixer_Channel_SetOffset(void* channel, unsigned long offset)
{
	if (gOpenRCT2Headless) return 0;

	return ((Channel*)channel)->SetOffset(offset);
}

void Mixer_Channel_SetGroup(void* channel, int group)
{
	if (gOpenRCT2Headless) return;

	((Channel*)channel)->SetGroup(group);
}

void* Mixer_Play_Music(int pathId, int loop, int streaming)
{
	if (gOpenRCT2Headless) return 0;

	if (!gConfigSound.sound) {
		return 0;
	}
	if (streaming) {
		const utf8 *filename = get_file_path(pathId);

		SDL_RWops* rw = SDL_RWFromFile(filename, "rb");
		if (rw == NULL) {
			return 0;
		}
		Source_SampleStream* source_samplestream = new Source_SampleStream;
		if (source_samplestream->LoadWAV(rw)) {
			Channel* channel = gMixer.Play(*source_samplestream, loop, false, true);
			if (!channel) {
				delete source_samplestream;
			} else {
				channel->SetGroup(MIXER_GROUP_MUSIC);
			}
			return channel;
		} else {
			delete source_samplestream;
			return 0;
		}
	} else {
		if (gMixer.LoadMusic(pathId)) {
			Channel* channel = gMixer.Play(*gMixer.musicsources[pathId], MIXER_LOOP_INFINITE, false, false);
			if (channel) {
				channel->SetGroup(MIXER_GROUP_MUSIC);
			}
			return channel;
		}
	}
	return 0;
}

void Mixer_SetVolume(float volume)
{
	if (gOpenRCT2Headless) return;

	gMixer.SetVolume(volume);
}<|MERGE_RESOLUTION|>--- conflicted
+++ resolved
@@ -805,12 +805,8 @@
 	if (!gConfigSound.sound) {
 		return 0;
 	}
-<<<<<<< HEAD
-	if (id >= countof(gMixer.css1sources)) {
+	if (id >= Util::CountOf(gMixer.css1sources)) {
 		log_error("Tried to play an invalid sound id. %i", id);
-=======
-	if (id >= Util::CountOf(gMixer.css1sources)) {
->>>>>>> 13ce4b6a
 		return 0;
 	}
 	gMixer.Lock();
