--- conflicted
+++ resolved
@@ -327,11 +327,6 @@
     <ClCompile Include="..\src\drawing\rain.c">
       <Filter>Source\Drawing</Filter>
     </ClCompile>
-<<<<<<< HEAD
-    <ClCompile Include="..\lib\lodepng\lodepng.c" />
-    <ClCompile Include="..\lib\lodepng\lodepng.c" />
-=======
->>>>>>> 5b3c1b67
     <ClCompile Include="..\src\cmdline.c">
       <Filter>Source</Filter>
     </ClCompile>
@@ -416,10 +411,6 @@
       <Filter>Source\Windows</Filter>
     </ClCompile>
     <ClCompile Include="..\lib\lodepng\lodepng.c" />
-<<<<<<< HEAD
-    <ClCompile Include="..\src\ride\track_data.c">
-      <Filter>Source\Ride</Filter>
-=======
     <ClCompile Include="..\src\world\map_helpers.c">
       <Filter>Source\World</Filter>
     </ClCompile>
@@ -431,7 +422,9 @@
     </ClCompile>
     <ClCompile Include="..\src\windows\top_toolbar.c">
       <Filter>Source\Windows</Filter>
->>>>>>> 5b3c1b67
+    </ClCompile>
+	<ClCompile Include="..\src\ride\track_data.c">
+      <Filter>Source\Ride</Filter>
     </ClCompile>
   </ItemGroup>
   <ItemGroup>
@@ -621,16 +614,14 @@
     <ClInclude Include="..\src\rct1.h">
       <Filter>Source</Filter>
     </ClInclude>
-<<<<<<< HEAD
+    <ClInclude Include="..\src\world\mapgen.h">
+      <Filter>Source\World</Filter>
+    </ClInclude>
+    <ClInclude Include="..\src\world\map_helpers.h">
+      <Filter>Source\World</Filter>
+    </ClInclude>
     <ClInclude Include="..\src\ride\track_data.h">
       <Filter>Source\Ride</Filter>
-=======
-    <ClInclude Include="..\src\world\mapgen.h">
-      <Filter>Source\World</Filter>
-    </ClInclude>
-    <ClInclude Include="..\src\world\map_helpers.h">
-      <Filter>Source\World</Filter>
->>>>>>> 5b3c1b67
     </ClInclude>
   </ItemGroup>
 </Project>